--- conflicted
+++ resolved
@@ -2,15 +2,12 @@
 
 This is the log of notable changes to the Expo client that are developer-facing.
 
-<<<<<<< HEAD
 ## master
 
 ### 🐛 Bug fixes
 
 - decycle objects when sending logs to remote console by [@sjchmiela](https://github.com/sjchmiela) ([#2598](https://github.com/expo/expo/pull/2598))
 
-## 31.0.0 (Partial Changelog)
-=======
 ## 31.0.3
 
 - fix filtering out warnings about `require` cycles in `node_modules` by [@serhiipalash](https://github.com/serhiipalash) ([`aaf72bf`](https://github.com/expo/expo/commit/aaf72bf42e197e5cc300a3f722103ad5cedc3a90))
@@ -25,8 +22,7 @@
 
 - filter out warnings about `require` cycles in `node_modules` by [@ide](https://github.com/ide) ([`68d130d`](https://github.com/expo/expo/commit/68d130d4b0e58c8faa050bfe7bd7c56ffa05e2ef))
 
-## 31.0.0
->>>>>>> 3ac90bc2
+## 31.0.0  (Partial Changelog)
 
 ### 🛠 Breaking changes
 
