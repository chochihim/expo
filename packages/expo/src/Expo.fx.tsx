--- conflicted
+++ resolved
@@ -11,21 +11,7 @@
 
 // If expo-font is installed and the style preprocessor is available, use it to parse fonts.
 if (StyleSheet.setStyleAttributePreprocessor) {
-<<<<<<< HEAD
-  if (__DEV__) {
-    // Temporarily disable console.warn() in dev mode,
-    // because the experimented `StyleSheet.setStyleAttributePreprocessor` will show a warning about
-    // `Overwriting fontFamily style attribute preprocessor`.
-    const originalConsoleWarn = global.console.warn;
-    global.console.warn = () => { };
-    StyleSheet.setStyleAttributePreprocessor('fontFamily', Font.processFontFamily);
-    global.console.warn = originalConsoleWarn;
-  } else {
-    StyleSheet.setStyleAttributePreprocessor('fontFamily', Font.processFontFamily);
-  }
-=======
   StyleSheet.setStyleAttributePreprocessor('fontFamily', Font.processFontFamily);
->>>>>>> 3ccd2ede
 }
 
 // Asserts if bare workflow isn't setup correctly.
