--- conflicted
+++ resolved
@@ -7,10 +7,24 @@
 import { ConfigError } from '../Errors';
 import { getBareExtensions } from './extensions';
 
+export function ensureSlash(inputPath: string, needsSlash: boolean): string {
+  const hasSlash = inputPath.endsWith('/');
+  if (hasSlash && !needsSlash) {
+    return inputPath.substr(0, inputPath.length - 1);
+  } else if (!hasSlash && needsSlash) {
+    return `${inputPath}/`;
+  } else {
+    return inputPath;
+  }
+}
+
+export function getPossibleProjectRoot(): string {
+  return fs.realpathSync(process.cwd());
+}
+
 /** @returns the absolute entry file for an Expo project. */
 export function resolveEntryPoint(
   projectRoot: string,
-<<<<<<< HEAD
   {
     platform,
     pkg = getPackageJson(projectRoot),
@@ -18,30 +32,6 @@
     platform?: string;
     pkg?: PackageJSONConfig;
   } = {}
-=======
-  { platform, projectConfig }: { platform: string; projectConfig?: Partial<ProjectConfig> }
-) {
-  const platforms = nativePlatforms.includes(platform) ? [platform, 'native'] : [platform];
-  return getEntryPoint(projectRoot, ['./index'], platforms, projectConfig);
-}
-
-export function getEntryPoint(
-  projectRoot: string,
-  entryFiles: string[],
-  platforms: string[],
-  projectConfig?: Partial<ProjectConfig>
-): string | null {
-  const extensions = getBareExtensions(platforms);
-  return getEntryPointWithExtensions(projectRoot, entryFiles, extensions, projectConfig);
-}
-
-// Used to resolve the main entry file for a project.
-export function getEntryPointWithExtensions(
-  projectRoot: string,
-  entryFiles: string[],
-  extensions: string[],
-  projectConfig?: Partial<ProjectConfig>
->>>>>>> 075ac837
 ): string {
   const platforms = !platform
     ? []
