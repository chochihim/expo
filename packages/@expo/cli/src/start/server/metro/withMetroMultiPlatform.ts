--- conflicted
+++ resolved
@@ -220,14 +220,7 @@
       } else if (platform && platform in preferredMainFields) {
         mainFields = preferredMainFields[platform];
       }
-<<<<<<< HEAD
-
-      if (isNode) {
-        mainFields = ['main'];
-      }
-
-=======
->>>>>>> 59209dc9
+
       function doResolve(moduleName: string): Resolution | null {
         return resolve(
           {
