import { boolish, int, string } from 'getenv';

// @expo/webpack-config -> expo-pwa -> @expo/image-utils: EXPO_IMAGE_UTILS_NO_SHARP

// TODO: EXPO_CLI_USERNAME, EXPO_CLI_PASSWORD

class Env {
  /** Enable profiling metrics */
  get EXPO_PROFILE() {
    return boolish('EXPO_PROFILE', false);
  }

  /** Enable debug logging */
  get EXPO_DEBUG() {
    return boolish('EXPO_DEBUG', false);
  }

  /** Enable the beta version of Expo (TODO: Should this just be in the beta version of expo releases?) */
  get EXPO_BETA() {
    return boolish('EXPO_BETA', false);
  }

  /** Enable staging API environment */
  get EXPO_STAGING() {
    return boolish('EXPO_STAGING', false);
  }

  /** Enable local API environment */
  get EXPO_LOCAL() {
    return boolish('EXPO_LOCAL', false);
  }

  /** Is running in non-interactive CI mode */
  get CI() {
    return boolish('CI', false);
  }

  /** Disable telemetry (analytics) */
  get EXPO_NO_TELEMETRY() {
    return boolish('EXPO_NO_TELEMETRY', false);
  }

  /** local directory to the universe repo for testing locally */
  get EXPO_UNIVERSE_DIR() {
    return string('EXPO_UNIVERSE_DIR', '');
  }

  /** @deprecated Default Webpack host string */
  get WEB_HOST() {
    return string('WEB_HOST', '0.0.0.0');
  }

  /** Skip warning users about a dirty git status */
  get EXPO_NO_GIT_STATUS() {
    return boolish('EXPO_NO_GIT_STATUS', false);
  }
  /** Disable auto web setup */
  get EXPO_NO_WEB_SETUP() {
    return boolish('EXPO_NO_WEB_SETUP', false);
  }
  /** Disable auto TypeScript setup */
  get EXPO_NO_TYPESCRIPT_SETUP() {
    return boolish('EXPO_NO_TYPESCRIPT_SETUP', false);
  }
  /** Disable all API caches. Does not disable bundler caches. */
  get EXPO_NO_CACHE() {
    return boolish('EXPO_NO_CACHE', false);
  }
  /** Disable the app select redirect page. */
  get EXPO_NO_REDIRECT_PAGE() {
    return boolish('EXPO_NO_REDIRECT_PAGE', false);
  }
  /** The React Metro port that's baked into react-native scripts and tools. */
  get RCT_METRO_PORT() {
    return int('RCT_METRO_PORT', 0);
  }
  /** Skip validating the manifest during `export`. */
  get EXPO_SKIP_MANIFEST_VALIDATION_TOKEN(): boolean {
    return !!string('EXPO_SKIP_MANIFEST_VALIDATION_TOKEN');
  }

  /** Public folder path relative to the project root. Default to `public` */
  get EXPO_PUBLIC_FOLDER(): string {
    return string('EXPO_PUBLIC_FOLDER', 'public');
  }

  /** Higher priority `$EDIOTR` variable for indicating which editor to use when pressing `o` in the Terminal UI. */
  get EXPO_EDITOR(): string {
    return string('EXPO_EDITOR', '');
  }

  /** Enable auto server root detection for Metro. This will change the server root to the workspace root. */
  get EXPO_USE_METRO_WORKSPACE_ROOT(): boolean {
    return boolish('EXPO_USE_METRO_WORKSPACE_ROOT', false);
  }

  /**
   * Overwrite the dev server URL, disregarding the `--port`, `--host`, `--tunnel`, `--lan`, `--localhost` arguments.
   * This is useful for browser editors that require custom proxy URLs.
   */
  get EXPO_PACKAGER_PROXY_URL(): string {
    return string('EXPO_PACKAGER_PROXY_URL', '');
  }

  /**
   * **Experimental** - Disable using `exp.direct` as the hostname for
   * `--tunnel` connections. This enables **https://** forwarding which
   * can be used to test universal links on iOS.
   *
   * This may cause issues with `expo-linking` and Expo Go.
   *
   * Select the exact subdomain by passing a string value that is not one of: `true`, `false`, `1`, `0`.
   */
  get EXPO_TUNNEL_SUBDOMAIN(): string | boolean {
    const subdomain = string('EXPO_TUNNEL_SUBDOMAIN', '');
    if (['0', 'false', ''].includes(subdomain)) {
      return false;
    } else if (['1', 'true'].includes(subdomain)) {
      return true;
    }
    return subdomain;
  }

  /**
   * Force Expo CLI to use the [`resolver.resolverMainFields`](https://facebook.github.io/metro/docs/configuration/#resolvermainfields) from the project `metro.config.js` for all platforms.
   *
   * By default, Expo CLI will use `['browser', 'module', 'main']` (default for Webpack) for web and the user-defined main fields for other platforms.
   */
  get EXPO_METRO_NO_MAIN_FIELD_OVERRIDE(): boolean {
    return boolish('EXPO_METRO_NO_MAIN_FIELD_OVERRIDE', false);
  }

  /**
   * HTTP/HTTPS proxy to connect to for network requests. Configures [https-proxy-agent](https://www.npmjs.com/package/https-proxy-agent).
   */
  get HTTP_PROXY(): string {
    return process.env.HTTP_PROXY || process.env.http_proxy || '';
  }

  /**
<<<<<<< HEAD
   * Disable automated Apple app site association generation for universal links.
   */
  get EXPO_NO_APPLE_APP_SITE_ASSOCIATION(): boolean {
    return boolish('EXPO_NO_APPLE_APP_SITE_ASSOCIATION', false);
=======
   * **Experimental:** Use static generation for Metro web projects. This only works with Expo Router.
   */
  get EXPO_USE_STATIC(): boolean {
    return boolish('EXPO_USE_STATIC', false);
  }

  /** **Experimental:** Use the network inspector by overriding the metro inspector proxy with a custom version */
  get EXPO_USE_CUSTOM_INSPECTOR_PROXY(): boolean {
    return boolish('EXPO_USE_CUSTOM_INSPECTOR_PROXY', false);
>>>>>>> be71811d
  }
}

export const env = new Env();<|MERGE_RESOLUTION|>--- conflicted
+++ resolved
@@ -138,12 +138,13 @@
   }
 
   /**
-<<<<<<< HEAD
    * Disable automated Apple app site association generation for universal links.
    */
   get EXPO_NO_APPLE_APP_SITE_ASSOCIATION(): boolean {
     return boolish('EXPO_NO_APPLE_APP_SITE_ASSOCIATION', false);
-=======
+  }
+
+  /**
    * **Experimental:** Use static generation for Metro web projects. This only works with Expo Router.
    */
   get EXPO_USE_STATIC(): boolean {
@@ -153,7 +154,6 @@
   /** **Experimental:** Use the network inspector by overriding the metro inspector proxy with a custom version */
   get EXPO_USE_CUSTOM_INSPECTOR_PROXY(): boolean {
     return boolish('EXPO_USE_CUSTOM_INSPECTOR_PROXY', false);
->>>>>>> be71811d
   }
 }
 
