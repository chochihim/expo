import { getConfig, Platform, ProjectTarget } from '@expo/config';

import * as Log from '../log';
import { getEntryWithServerRoot } from '../start/server/middleware/ManifestMiddleware';
import { bundleAsync, BundleOutput } from './fork-bundleAsync';

export type PublishOptions = {
  releaseChannel?: string;
  target?: ProjectTarget;
  resetCache?: boolean;
  maxWorkers?: number;
};

// TODO: Reduce layers of indirection
export async function createBundlesAsync(
  projectRoot: string,
  publishOptions: PublishOptions = {},
  bundleOptions: { platforms: Platform[]; dev?: boolean; minify?: boolean }
): Promise<Partial<Record<Platform, BundleOutput>>> {
  if (!bundleOptions.platforms.length) {
    return {};
  }
  const projectConfig = getConfig(projectRoot, { skipSDKVersionRequirement: true });
  const { exp } = projectConfig;

  const bundles = await bundleAsync(
    projectRoot,
    exp,
    {
      // If not legacy, ignore the target option to prevent warnings from being thrown.
      resetCache: publishOptions.resetCache,
      maxWorkers: publishOptions.maxWorkers,
      logger: {
        info(tag: unknown, message: string) {
          Log.log(message);
        },
        error(tag: unknown, message: string) {
          Log.error(message);
        },
      } as any,
      quiet: false,
    },
    bundleOptions.platforms.map((platform: Platform) => ({
      platform,
<<<<<<< HEAD
      entryPoint: getEntryWithServerRoot(projectRoot, { pkg: projectConfig.pkg, platform }),
=======
      entryPoint: getEntryWithServerRoot(projectRoot, projectConfig, platform),
      minify: bundleOptions.minify,
>>>>>>> 5f56acbc
      dev: bundleOptions.dev,
    }))
  );

  // { ios: bundle, android: bundle }
  return bundleOptions.platforms.reduce<Partial<Record<Platform, BundleOutput>>>(
    (prev, platform, index) => ({
      ...prev,
      [platform]: bundles[index],
    }),
    {}
  );
}<|MERGE_RESOLUTION|>--- conflicted
+++ resolved
@@ -42,12 +42,8 @@
     },
     bundleOptions.platforms.map((platform: Platform) => ({
       platform,
-<<<<<<< HEAD
       entryPoint: getEntryWithServerRoot(projectRoot, { pkg: projectConfig.pkg, platform }),
-=======
-      entryPoint: getEntryWithServerRoot(projectRoot, projectConfig, platform),
       minify: bundleOptions.minify,
->>>>>>> 5f56acbc
       dev: bundleOptions.dev,
     }))
   );
