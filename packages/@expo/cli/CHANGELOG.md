# Changelog

## Unpublished

### 🛠 Breaking changes

### 🎉 New features

<<<<<<< HEAD
- Add HTTPS support to Metro dev server via `expo start --https`.
=======
- Handle all development session errors. ([#18499](https://github.com/expo/expo/pull/18499) by [@EvanBacon](https://github.com/EvanBacon))
- Add `EXPO_NO_DEFAULT_PORT` to skip proxy port. ([#18464](https://github.com/expo/expo/pull/18464) by [@EvanBacon](https://github.com/
- Disable interactive prompts in non TTY processes. ([#18300](https://github.com/expo/expo/pull/18300) by [@EvanBacon](https://github.com/EvanBacon))
>>>>>>> 874e444e

### 🐛 Bug fixes

- Add web support check to metro web in `expo start`. ([#18428](https://github.com/expo/expo/pull/18428) by [@EvanBacon](https://github.com/EvanBacon))
- Prevent development session bad gateway from ending long running `expo start` processes. ([#18451](https://github.com/expo/expo/pull/18451) by [@EvanBacon](https://github.com/EvanBacon))
- Speed up native device opening for iOS and Android. ([#18385](https://github.com/expo/expo/pull/18385) by [@EvanBacon](https://github.com/EvanBacon))
- Drop support for experimental Webpack native symbolication. ([#18439](https://github.com/expo/expo/pull/18439) by [@EvanBacon](https://github.com/EvanBacon))
- Implement getApplicationIdFromBundle fixing iOS app launch issue with SDK 46. ([#18537](https://github.com/expo/expo/pull/18537) by [@Anthony Mittaz](https://github.com/Anthony Mittaz))

### 💡 Others

- Fix `prebuild` e2e tests. ([#18612](https://github.com/expo/expo/pull/18612) by [@EvanBacon](https://github.com/EvanBacon))
- Add warning about malformed project when running prebuild in non-interactive mode. ([#18436](https://github.com/expo/expo/pull/18436) by [@wkozyra95](https://github.com/wkozyra95))

## 0.2.6 — 2022-07-25

### 🎉 New features

- Add telemetry event tracking a command run. ([#17948](https://github.com/expo/expo/pull/17948) by [@EvanBacon](https://github.com/EvanBacon))

### 🐛 Bug fixes

- Ensure `expo build:web` recommends running `expo export:web` in the migration warning. ([#18312](https://github.com/expo/expo/pull/18312) by [@EvanBacon](https://github.com/EvanBacon))

## 0.2.5 — 2022-07-19

_This version does not introduce any user-facing changes._

## 0.2.4 — 2022-07-19

### 🐛 Bug fixes

- Add mock `--non-interactive` flag to hide `eas update` errors. ([#18299](https://github.com/expo/expo/pull/18299) by [@EvanBacon](https://github.com/EvanBacon))

## 0.2.3 — 2022-07-19

### 🎉 New features

- Add `EXPO_EDITOR` environment variable for overriding the `EDITOR` variable. This is used in the `expo start` Terminal UI when pressing `o`. ([#18285](https://github.com/expo/expo/pull/18285) by [@EvanBacon](https://github.com/EvanBacon))

### 🐛 Bug fixes

- Fix bug preventing the installation of beta clients. ([#18298](https://github.com/expo/expo/pull/18298) by [@EvanBacon](https://github.com/EvanBacon))

## 0.2.2 — 2022-07-18

_This version does not introduce any user-facing changes._

## 0.2.1 — 2022-07-11

### 💡 Others

- Drop hardcoded web package versions in prerequisite. ([#18172](https://github.com/expo/expo/pull/18172) by [@EvanBacon](https://github.com/EvanBacon))

## 0.2.0 — 2022-07-07

### 🛠 Breaking changes

- Change `expo` to `expo-internal` (DO NOT USE) for `@expo/cli`. ([#17468](https://github.com/expo/expo/pull/17468) by [@EvanBacon](https://github.com/EvanBacon))

### 🎉 New features

- Validate Android SDK configuration before using ([#17259](https://github.com/expo/expo/pull/17259) by [@byCedric](https://github.com/byCedric))
- Add CI context to telemetry to help determine support on used CI providers ([#17284](https://github.com/expo/expo/pull/17284) by [@byCedric](https://github.com/byCedric))
- add `--pnpm` option to `install` command. ([#17366](https://github.com/expo/expo/pull/17366) by [@EvanBacon](https://github.com/EvanBacon))
- Added `export:web` command. ([#17363](https://github.com/expo/expo/pull/17363) by [@EvanBacon](https://github.com/EvanBacon))
- Bail out on missing web dependencies. ([#17448](https://github.com/expo/expo/pull/17448) by [@EvanBacon](https://github.com/EvanBacon))
- Add info about using the `--clear` flag when the `babel.config.js` file changes during `expo start`. ([#17560](https://github.com/expo/expo/pull/17560) by [@EvanBacon](https://github.com/EvanBacon))
- Automatically enable `DEBUG` when `EXPO_DEBUG` is enabled. ([#17856](https://github.com/expo/expo/pull/17856) by [@EvanBacon](https://github.com/EvanBacon))
- add migration warning for old commands. ([#17882](https://github.com/expo/expo/pull/17882) by [@EvanBacon](https://github.com/EvanBacon))
- Add web support for Metro bundler. ([#17927](https://github.com/expo/expo/pull/17927) by [@EvanBacon](https://github.com/EvanBacon))
- Add multi-platform bundle logging during `expo export`. ([#17992](https://github.com/expo/expo/pull/17992) by [@EvanBacon](https://github.com/EvanBacon))
- Upgrade react-native to 0.69. ([#18006](https://github.com/expo/expo/pull/18006) by [@kudo](https://github.com/kudo))

### 🐛 Bug fixes

- Remove hanging `emulator` process on exit. ([#17273](https://github.com/expo/expo/pull/17273) by [@EvanBacon](https://github.com/EvanBacon))
- Fix bug where autocomplete prompts crash when escape characters are used. ([#17271](https://github.com/expo/expo/pull/17271) by [@EvanBacon](https://github.com/EvanBacon))
- add missing `--platform` flag to `export` command. ([#17338](https://github.com/expo/expo/pull/17338) by [@EvanBacon](https://github.com/EvanBacon))
- Fix ADB device name filtering for windows. ([#17286](https://github.com/expo/expo/pull/17286) by [@byCedric](https://github.com/byCedric))
- Fix `export` bug failing when no assets are included. ([#17414](https://github.com/expo/expo/pull/17414) by [@EvanBacon](https://github.com/EvanBacon))
- Add correct packages (`expo-splash-screen`) and drop incorrect required packages (`react-native-unimodules`, `expo-updates`) in prebuild. ([#17447](https://github.com/expo/expo/pull/17447) by [@EvanBacon](https://github.com/EvanBacon))
- Fix tunnel on web breaking native. ([#17666](https://github.com/expo/expo/pull/17666) by [@EvanBacon](https://github.com/EvanBacon))
- Add no-op `--experimental-bundle` flag to `expo export`. ([#17886](https://github.com/expo/expo/pull/17886) by [@EvanBacon](https://github.com/EvanBacon))
- Fix auto TypeScript version check. ([#17911](https://github.com/expo/expo/pull/17911) by [@EvanBacon](https://github.com/EvanBacon))
- Fix ignored existing plugins on expo install. ([#17936](https://github.com/expo/expo/pull/17936) by [@kbrandwijk](https://github.com/kbrandwijk))

### 💡 Others

- Bump `@expo/xcpretty` to link to the troubleshooting guide. ([#17576](https://github.com/expo/expo/pull/17576) by [@EvanBacon](https://github.com/EvanBacon))
- deduplicate asMock helper function. ([#17294](https://github.com/expo/expo/pull/17294) by [@wschurman](https://github.com/wschurman))
- Use `nxp expo install` for recommended missing dependency check. ([#17665](https://github.com/expo/expo/pull/17665) by [@EvanBacon](https://github.com/EvanBacon))
- Make bundler implementation more bundler agnostic. ([#17575](https://github.com/expo/expo/pull/17575) by [@EvanBacon](https://github.com/EvanBacon))
- Add debug log about unversioned packages. ([#17664](https://github.com/expo/expo/pull/17664) by [@EvanBacon](https://github.com/EvanBacon))
- Update test fixtures to SDK 45. ([#17934](https://github.com/expo/expo/pull/17934) by [@EvanBacon](https://github.com/EvanBacon))
- Bump `@expo/xcpretty` with support for `react-native@0.69` build errors. ([#17986](https://github.com/expo/expo/pull/17986) by [@EvanBacon](https://github.com/EvanBacon))

## 0.1.3 — 2022-04-28

### 🐛 Bug fixes

- add missing `pretty-bytes` dependency. ([#17235](https://github.com/expo/expo/pull/17235) by [@EvanBacon](https://github.com/EvanBacon))

## 0.1.2 — 2022-04-27

_This version does not introduce any user-facing changes._

## 0.1.1 — 2022-04-27

### 🎉 New features

- Unify help prompts. ([#17223](https://github.com/expo/expo/pull/17223) by [@EvanBacon](https://github.com/EvanBacon))
- Added `expo run:android` command. ([#17187](https://github.com/expo/expo/pull/17187) by [@EvanBacon](https://github.com/EvanBacon))

### 🐛 Bug fixes

- Add support for `react-native@0.68` dev server API. ([#17189](https://github.com/expo/expo/pull/17189) by [@EvanBacon](https://github.com/EvanBacon))

### 💡 Others

- Downgrade `fs-extra` to `8.1.0`. ([#17234](https://github.com/expo/expo/pull/17234) by [@EvanBacon](https://github.com/EvanBacon))

## 0.1.0 — 2022-04-25

### 🎉 New features

- [cli] Added modules for interacting with Apple and Android platforms. ([#16516](https://github.com/expo/expo/pull/16516) by [@EvanBacon](https://github.com/EvanBacon))
- [cli] Added middleware for showing the interstitial page and redirecting users to dev clients. ([#16560](https://github.com/expo/expo/pull/16560) by [@EvanBacon](https://github.com/EvanBacon))
- [cli] Added middleware for dev servers to host Expo manifests. ([#16559](https://github.com/expo/expo/pull/16559) by [@EvanBacon](https://github.com/EvanBacon))
- [cli] Added module for starting host tunnels with Ngrok. ([#16556](https://github.com/expo/expo/pull/16556) by [@EvanBacon](https://github.com/EvanBacon))
- [cli] Added module for updating the "development session" API. ([#16555](https://github.com/expo/expo/pull/16555) by [@EvanBacon](https://github.com/EvanBacon))
- [cli] Added modules for creating dev server URLs, akin to `UrlUtils` in `xdl`. ([#16557](https://github.com/expo/expo/pull/16557) by [@EvanBacon](https://github.com/EvanBacon))
- [cli] Added shim for `expo start` command and option resolvers. ([#16587](https://github.com/expo/expo/pull/16587) by [@EvanBacon](https://github.com/EvanBacon))
- [cli] Added module for interacting with Metro bundler. ([#16631](https://github.com/expo/expo/pull/16631) by [@EvanBacon](https://github.com/EvanBacon))
- [cli] Added Terminal UI to `expo start`. ([#16518](https://github.com/expo/expo/pull/16518) by [@EvanBacon](https://github.com/EvanBacon))
- [cli] Added a custom terminal logger for Metro dev server. ([#16658](https://github.com/expo/expo/pull/16658) by [@EvanBacon](https://github.com/EvanBacon))
- [cli] Added module for interacting with Webpack bundler. ([#16659](https://github.com/expo/expo/pull/16659) by [@EvanBacon](https://github.com/EvanBacon))
- Added `expo run:ios` command. ([#16662](https://github.com/expo/expo/pull/16662) by [@EvanBacon](https://github.com/EvanBacon))
- Fixed type errors. ([#16724](https://github.com/expo/expo/pull/16724) by [@EvanBacon](https://github.com/EvanBacon))
- Disable watch mode in CI. ([#16730](https://github.com/expo/expo/pull/16730) by [@EvanBacon](https://github.com/EvanBacon))
- Added `install` command. ([#16756](https://github.com/expo/expo/pull/16756) by [@EvanBacon](https://github.com/EvanBacon))
- Serve modern manifests in multipart format. ([#16804](https://github.com/expo/expo/pull/16804) by [@wschurman](https://github.com/wschurman))
- Add development code signing. ([#16845](https://github.com/expo/expo/pull/16845) by [@wschurman](https://github.com/wschurman))
- Added `export` command. ([#17034](https://github.com/expo/expo/pull/17034) by [@EvanBacon](https://github.com/EvanBacon))
- Add `--fix` and `--check` arguments to `install` command. ([#17048](https://github.com/expo/expo/pull/17048) by [@EvanBacon](https://github.com/EvanBacon))
- Added `customize` command. ([#17186](https://github.com/expo/expo/pull/17186) by [@EvanBacon](https://github.com/EvanBacon))

### 🐛 Bug fixes

- Fix process memory leak warning in `expo start`. ([#16753](https://github.com/expo/expo/pull/16753) by [@EvanBacon](https://github.com/EvanBacon))
- Fix build watcher. ([#16754](https://github.com/expo/expo/pull/16754) by [@EvanBacon](https://github.com/EvanBacon))
- Allow bailing out of Terminal UI during long processes. ([#16818](https://github.com/expo/expo/pull/16818) by [@EvanBacon](https://github.com/EvanBacon))
- Fix web imports and dependency resolution. ([#16820](https://github.com/expo/expo/pull/16820) by [@EvanBacon](https://github.com/EvanBacon))
- [test] Update login error message to reflect server change. ([#16932](https://github.com/expo/expo/pull/16932) by [@EvanBacon](https://github.com/EvanBacon))
- Fix webpack imports and server timeouts. ([#17006](https://github.com/expo/expo/pull/17006) by [@EvanBacon](https://github.com/EvanBacon))
- Skip font parsing on prebuild. ([#17184](https://github.com/expo/expo/pull/17184) by [@EvanBacon](https://github.com/EvanBacon))
- [ci] Fix `typecheck`. ([#17145](https://github.com/expo/expo/pull/17145) by [@EvanBacon](https://github.com/EvanBacon))
- Close development session when CLI is stopped ([#17170](https://github.com/expo/expo/pull/17170) by [@FiberJW](https://github.com/FiberJW))

### 💡 Others

- Improve contributing. ([#16917](https://github.com/expo/expo/pull/16917) by [@EvanBacon](https://github.com/EvanBacon))
- Reduce mock clearing and add `Log` import/export. ([#17046](https://github.com/expo/expo/pull/17046) by [@EvanBacon](https://github.com/EvanBacon))
- Migrate to using `DEBUG=expo:*` instead of `EXPO_DEBUG`. ([#17084](https://github.com/expo/expo/pull/17084) by [@EvanBacon](https://github.com/EvanBacon))
- Lazily evaluate all environment variables. ([#17082](https://github.com/expo/expo/pull/17082) by [@EvanBacon](https://github.com/EvanBacon))<|MERGE_RESOLUTION|>--- conflicted
+++ resolved
@@ -6,13 +6,9 @@
 
 ### 🎉 New features
 
-<<<<<<< HEAD
-- Add HTTPS support to Metro dev server via `expo start --https`.
-=======
 - Handle all development session errors. ([#18499](https://github.com/expo/expo/pull/18499) by [@EvanBacon](https://github.com/EvanBacon))
 - Add `EXPO_NO_DEFAULT_PORT` to skip proxy port. ([#18464](https://github.com/expo/expo/pull/18464) by [@EvanBacon](https://github.com/
 - Disable interactive prompts in non TTY processes. ([#18300](https://github.com/expo/expo/pull/18300) by [@EvanBacon](https://github.com/EvanBacon))
->>>>>>> 874e444e
 
 ### 🐛 Bug fixes
 
